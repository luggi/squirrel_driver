<a id="top"/> 
#uibk_robot_driver

**This package is an 8 DOF controller of robotino.**

Technical Maintainer: [shangl](https://github.com/shangl/) (Simon Hangl, University of Innsbruck) - simon.hangl@uibk.ac.at

##Contents

1. <a href="#1--installation-requirements">Installation Requirements</a>
2. <a href="#2--execution">Execution</a>
2.1 <a href="#2.1--tuw-incremental-movement">Moving the arm with tuw_incremental_arm_movement node</a>
2.2 <a href="#2.2--rostopic">Moving the arm with rostopic pub</a>
3. <a href="#3--software-architecture">Software architecture</a>


## 1. Installation Requirements: <a id="1--installation-requirements"/> 

Dependencies: geometry_msgs roscpp std_msgs control_toolbox sensor_msgs robotino_driver


## 2. Execution: <a id="2--execution"/> 

<<<<<<< HEAD
Execution:

To run the 8 dof controller, you can use the launch file:

```
roslaunch robotino_bringup robot.launch
```

The driver publishes information about its current state and configuration on the following topics:

```
/real/robotino/joint_control/get_state

=======
To run the 8 dof controller, you can use the launch file of the package as follows:
```
roslaunch uibk_robot_driver controller.launch
```

The controller publishes information about its current state and configuration on the following topics:
```
/real/robotino/joint_control/get_state
>>>>>>> 7f193c08
/real/robotino/settings/get_command_state
/real/robotino/settings/get_clock_cycle
/real/robotino/joint_control/get_max_dist_per_cycle
```
<<<<<<< HEAD

After running the driver, it is initialized on freeze mode for safety reasons. To enable movement, a message of type std_msgs/Int32 containing '10' should be sent over:
=======
Two options are availabe to move the arm from the command line:
## 2.1 Execution: <a id="2.1--tuw-incremental-movement"/> 
```
rosrun uibk_robot_driver tuw_incremental_arm_movement.py
```
On startup you will be presented with this welcome/help screen which can always be reached by pressing the `h` key.
```
********************************************************************************
*   Welcome to the simple node to incrementally move SQUIRREL's arm and base   *
********************************************************************************
First select the axis to rotate 
           0: base platform x-axis
           1: base platform y-axis
           2: base platform rotation
           3-8: axis counted from bottom to top
Second, move the axis with '+' or '-' keys.
Press 'h' for help.
Press 'q' to quit.
********************************************************************************
```

Just follow the shown instructions to move the arm or the base.


## 2.2 Execution: <a id="2.2--rostopic"/> 
After running the controller, it is initialized on freeze mode for safety reasons. To enable movement, a message of type std_msgs/Int32 containing '10' should be sent over:

>>>>>>> 7f193c08

```
/real/robotino/settings/switch_mode
```

In the terminal, you can try:

```
rostopic pub /real/robotino/settings/switch_mode std_msgs/Int32 "data: 10"
```
<<<<<<< HEAD

=======
>>>>>>> 7f193c08

To move the robot, you can either use the move command topic or the goto command topic as below:

<<<<<<< HEAD
```
/real/robotino/joint_control/move

/real/robotino/joint_control/goto
=======
To move the robot, you can either use the move command topic or the ptp command topic as below:

```
/real/robotino/joint_control/move
/real/robotino/joint_control/ptp
>>>>>>> 7f193c08
```

Both expect a message of type std_msgs/Float64MultiArray of length 8, containing absolute target coordinates for the robot's degrees of freedom. The controller relies on the odometry package to determine the robot location and orientation.

<<<<<<< HEAD

The message order is as follows: [position_x, position_y, orientation, arm_joint1_angle, arm_joint1_angle, arm_joint2_angle, arm_joint3_angle, arm_joint4_angle, arm_joint5_angle]

=======
The message order is as follows: `[orientation, position_x, position_y, arm_joint1_angle, arm_joint1_angle, arm_joint2_angle, arm_joint3_angle, arm_joint4_angle, arm_joint5_angle]`
>>>>>>> 7f193c08

The move topic expects a trajectory position commands. If the given target position is too far, which implies that it cannot be reached within a clock cycle, the robot will not move and a message containing velocity limit exceeded will be printed.

<<<<<<< HEAD

On the other hand, the goto command expects to receive messages containing the final target position continously. The robot will try to reach there with a fixed pre-set velocity. If for a clock cycle no message is received, the robot will stop moving. Try avoiding using goto topic unsafely because it doesn't have collision checking.


In general, if you want to control only some of the controller's degrees of freedom, you can add don't cares in the command array. In the message, “not a number” or nan represents the don't care.


In the terminal, you can try the goto command as follows:

```
rostopic pub /real/robotino/joint_control/goto std_msgs/Float64MultiArray "layout:

=======
On the other hand, the ptp order expects only one message on the ptp topic. After receiving this message, the robot will continue moving to reach the target set values unless another command overrides it. Try avoiding using ptp command because it doesn't have collision avoidance and thus not safe.

If you want to control only some of the controller's degrees of freedom, you can add don't cares in the command array. In the message, “not a number” or nan represents the don't care.

In the terminal, you can try the move command as follows:

```
rostopic pub /real/robotino/joint_control/move std_msgs/Float64MultiArray "layout:
>>>>>>> 7f193c08
dim:
- label: ''
size: 8
stride: 8
data_offset: 0
data:
[-0.1, .nan, 0.1, .nan, 0.2, 0.0, .nan, 0.0] "
```

A demo for trying the controller easily can be launched by:

```
rosrun uibk_robot_driver uibk_arm_demo
```
<<<<<<< HEAD

which uses the goto topic and sends the target state continuosly until any button is pressed.


=======
>>>>>>> 7f193c08

## 3. Software architecture <a id="3--software-architecture"/> 

robot_controller_node: ![robot_controller_node](https://github.com/qusaisuwan/squirrel_driver/blob/indigo_dev/uibk_robot_driver/robot_controller_node.png "Architecture")


<a href="#top">top</a>


<|MERGE_RESOLUTION|>--- conflicted
+++ resolved
@@ -21,21 +21,6 @@
 
 ## 2. Execution: <a id="2--execution"/> 
 
-<<<<<<< HEAD
-Execution:
-
-To run the 8 dof controller, you can use the launch file:
-
-```
-roslaunch robotino_bringup robot.launch
-```
-
-The driver publishes information about its current state and configuration on the following topics:
-
-```
-/real/robotino/joint_control/get_state
-
-=======
 To run the 8 dof controller, you can use the launch file of the package as follows:
 ```
 roslaunch uibk_robot_driver controller.launch
@@ -44,15 +29,10 @@
 The controller publishes information about its current state and configuration on the following topics:
 ```
 /real/robotino/joint_control/get_state
->>>>>>> 7f193c08
 /real/robotino/settings/get_command_state
 /real/robotino/settings/get_clock_cycle
 /real/robotino/joint_control/get_max_dist_per_cycle
 ```
-<<<<<<< HEAD
-
-After running the driver, it is initialized on freeze mode for safety reasons. To enable movement, a message of type std_msgs/Int32 containing '10' should be sent over:
-=======
 Two options are availabe to move the arm from the command line:
 ## 2.1 Execution: <a id="2.1--tuw-incremental-movement"/> 
 ```
@@ -80,7 +60,6 @@
 ## 2.2 Execution: <a id="2.2--rostopic"/> 
 After running the controller, it is initialized on freeze mode for safety reasons. To enable movement, a message of type std_msgs/Int32 containing '10' should be sent over:
 
->>>>>>> 7f193c08
 
 ```
 /real/robotino/settings/switch_mode
@@ -91,54 +70,19 @@
 ```
 rostopic pub /real/robotino/settings/switch_mode std_msgs/Int32 "data: 10"
 ```
-<<<<<<< HEAD
 
-=======
->>>>>>> 7f193c08
 
-To move the robot, you can either use the move command topic or the goto command topic as below:
-
-<<<<<<< HEAD
-```
-/real/robotino/joint_control/move
-
-/real/robotino/joint_control/goto
-=======
-To move the robot, you can either use the move command topic or the ptp command topic as below:
+To move the robot, you can either use the move command topic as below:
 
 ```
 /real/robotino/joint_control/move
-/real/robotino/joint_control/ptp
->>>>>>> 7f193c08
 ```
 
 Both expect a message of type std_msgs/Float64MultiArray of length 8, containing absolute target coordinates for the robot's degrees of freedom. The controller relies on the odometry package to determine the robot location and orientation.
 
-<<<<<<< HEAD
+The message order is as follows: `[orientation, position_x, position_y, arm_joint1_angle, arm_joint1_angle, arm_joint2_angle, arm_joint3_angle, arm_joint4_angle, arm_joint5_angle]`
 
-The message order is as follows: [position_x, position_y, orientation, arm_joint1_angle, arm_joint1_angle, arm_joint2_angle, arm_joint3_angle, arm_joint4_angle, arm_joint5_angle]
-
-=======
-The message order is as follows: `[orientation, position_x, position_y, arm_joint1_angle, arm_joint1_angle, arm_joint2_angle, arm_joint3_angle, arm_joint4_angle, arm_joint5_angle]`
->>>>>>> 7f193c08
-
-The move topic expects a trajectory position commands. If the given target position is too far, which implies that it cannot be reached within a clock cycle, the robot will not move and a message containing velocity limit exceeded will be printed.
-
-<<<<<<< HEAD
-
-On the other hand, the goto command expects to receive messages containing the final target position continously. The robot will try to reach there with a fixed pre-set velocity. If for a clock cycle no message is received, the robot will stop moving. Try avoiding using goto topic unsafely because it doesn't have collision checking.
-
-
-In general, if you want to control only some of the controller's degrees of freedom, you can add don't cares in the command array. In the message, “not a number” or nan represents the don't care.
-
-
-In the terminal, you can try the goto command as follows:
-
-```
-rostopic pub /real/robotino/joint_control/goto std_msgs/Float64MultiArray "layout:
-
-=======
-On the other hand, the ptp order expects only one message on the ptp topic. After receiving this message, the robot will continue moving to reach the target set values unless another command overrides it. Try avoiding using ptp command because it doesn't have collision avoidance and thus not safe.
+The move command expects to receive a message containing the target states at the frequency of the controller. If no message is received, the robot will stop moving.
 
 If you want to control only some of the controller's degrees of freedom, you can add don't cares in the command array. In the message, “not a number” or nan represents the don't care.
 
@@ -146,7 +90,6 @@
 
 ```
 rostopic pub /real/robotino/joint_control/move std_msgs/Float64MultiArray "layout:
->>>>>>> 7f193c08
 dim:
 - label: ''
 size: 8
@@ -161,17 +104,11 @@
 ```
 rosrun uibk_robot_driver uibk_arm_demo
 ```
-<<<<<<< HEAD
-
-which uses the goto topic and sends the target state continuosly until any button is pressed.
-
-
-=======
->>>>>>> 7f193c08
 
 ## 3. Software architecture <a id="3--software-architecture"/> 
 
-robot_controller_node: ![robot_controller_node](https://github.com/qusaisuwan/squirrel_driver/blob/indigo_dev/uibk_robot_driver/robot_controller_node.png "Architecture")
+robot_controller_node: ![robot_controller_node](https://github.com/squirrel-project/squirrel_driver/blob/indigo_dev/uibk_robot_driver/robot_controller_node.png "Architecture")
+![robot_controller_node](https://github.com/qusaisuwan/squirrel_driver/blob/indigo_dev/uibk_robot_driver/robot_controller_node.png "Architecture")
 
 
 <a href="#top">top</a>
