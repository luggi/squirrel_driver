/**
 * ViewController.cpp
 *
 * Sets the view of the robot's camera. This will typically use the pan and
 * tilt joints, but could actually also use the robot base if needed.
 * It will take view requests from clients and decide, also based on THEORY
 * priority of requests, where to move the camera.
 *
 * @author Markus 'Bajo' Bajones bajones@acin.tuwien.ac.at
 * @date Oct 2017
 * @author Michael Zillich zillich@acin.tuwien.ac.at
 * @date Sept 2015
 */

#include <ros/ros.h>
#include <actionlib/server/simple_action_server.h>
#include <squirrel_view_controller_msgs/FixateOnPoseAction.h>
#include "std_msgs/Float64.h"
<<<<<<< HEAD
#include <dynamixel_controllers/SetSpeed.h>
#include <dynamixel_controllers/SetRelativePosition.h>
#include <geometry_msgs/PointStamped.h>
#include <tf/transform_listener.h>
#include <visualization_msgs/Marker.h>
=======
#include <geometry_msgs/PointStamped.h>
#include <tf/transform_listener.h>
#include <visualization_msgs/Marker.h>
#include <vector>
#include <robotino_msgs/ReturnJointStates.h>
>>>>>>> ab81c9c8

#include "ViewController.h"

ViewController::~ViewController(void)
{
  nh_.shutdown();
}

ViewController::ViewController(std::string name)
  : as_(nh_, name, boost::bind(&ViewController::executeCB, this, _1), false), action_name_(name)
{
  as_.start();
<<<<<<< HEAD
  pan_speed_client_ = nh_.serviceClient<dynamixel_controllers::SetSpeed>("/pan_controller/set_speed", true);
  tilt_speed_client_ = nh_.serviceClient<dynamixel_controllers::SetSpeed>("/tilt_controller/set_speed", true);
  rel_tilt_client_ = nh_.serviceClient<dynamixel_controllers::SetRelativePosition>("/tilt_controller/set_relative_position", true);
  rel_pan_client_ = nh_.serviceClient<dynamixel_controllers::SetRelativePosition>("/pan_controller/set_relative_position", true);
  pan_pub_ = nh_.advertise<std_msgs::Float64>("/pan_controller/command", 0, false);
  tilt_pub_ = nh_.advertise<std_msgs::Float64>("/tilt_controller/command", 0, false);
  rel_pan_pub_ = nh_.advertise<std_msgs::Float64>("/pan_controller/relative_command", 0, false);
  rel_tilt_pub_ = nh_.advertise<std_msgs::Float64>("/tilt_controller/relative_command", 0, false);
  look_image_srv_ = nh_.advertiseService("/squirrel_view_controller/look_at_image_position", &ViewController::lookAtImagePosition, this);
  look_srv_ = nh_.advertiseService("/squirrel_view_controller/look_at_position", &ViewController::lookAtPosition, this);
  fixate_pantilt_srv_ =  nh_.advertiseService("/squirrel_view_controller/fixate_pantilt", &ViewController::fixatePanTilt, this);
  clear_srv_ = nh_.advertiseService("/squirrel_view_controller/clear_fixation", &ViewController::clearFixation, this);
  reset_srv_ = nh_.advertiseService("/squirrel_view_controller/reset", &ViewController::resetPosition, this);
  vis_pub_ = nh_.advertise<visualization_msgs::Marker>( "visualization_marker", 0 );
  ROS_INFO("ViewController ready...");
}

=======

  update_joint_states = nh_.serviceClient<robotino_msgs::ReturnJointStates>("return_joint_states", true);
  pan_pub_ = nh_.advertise<std_msgs::Float64>("/neck_pan_controller/command", 0, false);
  tilt_pub_ = nh_.advertise<std_msgs::Float64>("/neck_tilt_controller/command", 0, false);

  rel_pan_pub_ = nh_.advertise<std_msgs::Float64>("/neck_pan_controller/rel_command", 0, false);
  rel_tilt_pub_ = nh_.advertise<std_msgs::Float64>("/neck_tilt_controller/rel_command", 0, false);
 
  look_image_srv_ = nh_.advertiseService("/squirrel_view_controller/look_at_image_position", &ViewController::lookAtImagePosition, this);
  look_srv_ = nh_.advertiseService("/squirrel_view_controller/look_at_position", &ViewController::lookAtPosition, this);
  fixate_pantilt_srv_ =  nh_.advertiseService("/squirrel_view_controller/fixate_pantilt", &ViewController::fixatePanTilt, this);
  clear_srv_ = nh_.advertiseService("/squirrel_view_controller/clear_fixation", &ViewController::clearFixation, this);
  reset_srv_ = nh_.advertiseService("/squirrel_view_controller/reset", &ViewController::resetPosition, this);
  vis_pub_ = nh_.advertise<visualization_msgs::Marker>( "visualization_marker", 0 );
  ROS_INFO("ViewController ready...");
}

>>>>>>> ab81c9c8
std::vector<double> ViewController::pose2PanTilt(geometry_msgs::PoseStamped pose)
{
   std::vector<double> v;
   geometry_msgs::PointStamped point, pan, tilt;
   
   point.header.stamp = ros::Time::now();
   point.header.frame_id = pose.header.frame_id;
   point.point.x = pose.pose.position.x;
   point.point.y = pose.pose.position.y;
   point.point.z = pose.pose.position.z;

  try
  {
    ros::Time now = ros::Time(0);
<<<<<<< HEAD
    listener_.waitForTransform("/pan_link", point.header.frame_id, now, ros::Duration(3.0));
    listener_.waitForTransform("/tilt_link", point.header.frame_id, now, ros::Duration(3.0));
    listener_.transformPoint("/pan_link", now, point, point.header.frame_id, pan);
    listener_.transformPoint("/tilt_link", now, point, point.header.frame_id, tilt);
=======
    listener_.waitForTransform("/neck_pan_link", point.header.frame_id, now, ros::Duration(3.0));
    listener_.waitForTransform("/neck_tilt_link", point.header.frame_id, now, ros::Duration(3.0));
    listener_.transformPoint("/neck_pan_link", now, point, point.header.frame_id, pan);
    listener_.transformPoint("/neck_tilt_link", now, point, point.header.frame_id, tilt);
>>>>>>> ab81c9c8
  }
  catch (tf::TransformException ex)
  {
    ROS_ERROR("%s", ex.what());
    ros::Duration(1.0).sleep();
  }
<<<<<<< HEAD
  v.push_back(atan2(pan.point.y, pan.point.x));
  v.push_back(-atan2(tilt.point.y, tilt.point.x));

   return v;
=======
  float rel_pan = atan2(pan.point.y,pan.point.x);
  v.push_back(rel_pan);
  float rel_tilt = -atan2(tilt.point.y,tilt.point.x);
  if (rel_tilt < -M_PI/2)
  {
    rel_tilt += 0.0;
  }
  v.push_back(rel_tilt);

  ROS_DEBUG("Pan: x: %f, y: %f", pan.point.x, pan.point.y);
  ROS_DEBUG("Tilt: x: %f, y: %f", tilt.point.x, tilt.point.y);
  ROS_DEBUG("Moving camera relative to pan: %f, tilt: %f ", rel_pan, rel_tilt);

  return v;
>>>>>>> ab81c9c8
}

void ViewController::executeCB(const squirrel_view_controller_msgs::FixateOnPoseGoalConstPtr &goal)
{
  // helper variables
<<<<<<< HEAD
  ros::Rate r(100);
  bool success = true;
  std::vector<double> v;

  ROS_INFO("Received goal: ");
=======
  ros::Rate r(10);
  bool success = true;
  std::vector<double> v;
  std_msgs::Float64 msg;

  ROS_INFO("Received goal. %s: x: %f ,y: %f", goal->pose.header.frame_id.c_str(), goal->pose.pose.position.x, goal->pose.pose.position.y);
>>>>>>> ab81c9c8
  while (true)
  {

    if (as_.isPreemptRequested() || !ros::ok() || !goal->enable)
    {
      ROS_INFO("%s: Preempted", action_name_.c_str());
      // set the action state to preempted
      as_.setPreempted();
      success = false;
      return;
    }

    v = pose2PanTilt(goal->pose);
    publishPoseMarker(goal->pose);
<<<<<<< HEAD
    ROS_DEBUG("Moving camera relative to x: %f, y: %f ", v[0], v[1]);
    moveRelativePanTilt(v[0], v[1]);
    r.sleep();
=======
    //moveRelativePanTilt(v[0], v[1]);
    //r.sleep();
    msg.data = v[0];
    if (std::isfinite(msg.data))
    {
      if (fabs(msg.data) > 0.001)
      {
        rel_pan_pub_.publish(msg);
        r.sleep();
      }
      else
        ROS_DEBUG("Relative pan angle: %f (rad)", msg.data);
    }
    v = pose2PanTilt(goal->pose);
    msg.data = v[1];
    if (std::isfinite(msg.data))
    {
      if (fabs(msg.data) > 0.001)
      {
        rel_tilt_pub_.publish(msg);
        r.sleep();
      }
      else
        ROS_DEBUG("Relative tilt angle: %f (rad)", msg.data);
    }
>>>>>>> ab81c9c8
  }
}


void ViewController::publishPoseMarker(geometry_msgs::PoseStamped pose)
{
    visualization_msgs::Marker marker;
    marker.header.frame_id = pose.header.frame_id;
    marker.header.stamp = pose.header.stamp;
    marker.ns = "fixation point";
    marker.id = 0;
    marker.type = visualization_msgs::Marker::SPHERE;
    marker.action = visualization_msgs::Marker::ADD;
    marker.pose.position.x = pose.pose.position.x;
    marker.pose.position.y = pose.pose.position.y;
    marker.pose.position.z = pose.pose.position.z;
    marker.pose.orientation.x = pose.pose.orientation.x;
    marker.pose.orientation.y = pose.pose.orientation.y;
    marker.pose.orientation.z = pose.pose.orientation.z;
    marker.pose.orientation.w = pose.pose.orientation.w;
    marker.scale.x = 0.3;
    marker.scale.y = 0.3;
    marker.scale.z = 0.3;
    marker.color.a = 1.0; // Don't forget to set the alpha!
    marker.color.r = 1.0;
    marker.color.g = 0.0;
    marker.color.b = 0.0; 
    vis_pub_.publish(marker);

}

void ViewController::movePanTilt(float pan, float tilt)
{
  std_msgs::Float64 panMsg, tiltMsg;
  panMsg.data = pan;
  tiltMsg.data = tilt;
  if (std::isfinite(panMsg.data) && std::isfinite(tiltMsg.data))
  {
    pan_pub_.publish(panMsg);
    tilt_pub_.publish(tiltMsg);
  }
}

void ViewController::moveRelativePanTilt(float pan, float tilt)
<<<<<<< HEAD
{
  std_msgs::Float64 panMsg, tiltMsg;
  panMsg.data = pan;
  tiltMsg.data = tilt;
  if (std::isfinite(panMsg.data) && std::isfinite(tiltMsg.data))
  {
    if (fabs(panMsg.data) > 0.001)
      rel_pan_pub_.publish(panMsg);
    else
      ROS_INFO("Relative pan angle: %f (rad)", panMsg.data);
    
    if (fabs(tiltMsg.data) > 0.001)
      rel_tilt_pub_.publish(tiltMsg);
    else
      ROS_INFO("Relative tilt angle: %f (rad)", tiltMsg.data);
  }
  else
  {
    ROS_DEBUG("Infinity check failed");
  }
  return;
}

void ViewController::panStateCallback(const dynamixel_msgs::JointState::ConstPtr &panStateMsg)
{
  boost::mutex::scoped_lock lock(joint_mutex_);
  pan_ = panStateMsg->current_pos;
}

void ViewController::tiltStateCallback(const dynamixel_msgs::JointState::ConstPtr &tiltStateMsg)
{
  boost::mutex::scoped_lock lock(joint_mutex_);
  tilt_ = tiltStateMsg->current_pos;
}

void ViewController::init()
=======
>>>>>>> ab81c9c8
{
  std_msgs::Float64 panMsg, tiltMsg;
  panMsg.data = pan;
  tiltMsg.data = tilt;
  if (std::isfinite(panMsg.data) && std::isfinite(tiltMsg.data))
  {
<<<<<<< HEAD
    boost::mutex::scoped_lock lock(joint_mutex_);
    ROS_INFO("moving to default pan/tilt position: %f / %f [rad])", default_pan_, default_tilt_);
    movePanTilt(default_pan_, default_tilt_);
=======
    if (fabs(panMsg.data) > 0.001)
      rel_pan_pub_.publish(panMsg);
    else
      ROS_DEBUG("Relative pan angle: %f (rad)", panMsg.data);
    
    if (fabs(tiltMsg.data) > 0.001)
      rel_tilt_pub_.publish(tiltMsg);
    else
      ROS_DEBUG("Relative tilt angle: %f (rad)", tiltMsg.data);
>>>>>>> ab81c9c8
  }
  else
  {
    ROS_DEBUG("Infinity check failed");
  }
  return;
}


void ViewController::init()
{
}

bool ViewController::resetPosition(std_srvs::Empty::Request &req, std_srvs::Empty::Response &res)
{
  boost::mutex::scoped_lock lock(joint_mutex_);
  ROS_INFO("moving to default pan/tilt position: %f / %f [rad])", default_pan_, default_tilt_);
  movePanTilt(default_pan_, default_tilt_);
  who_fixed_it = "";
  return true;
}

bool ViewController::fixatePanTilt(squirrel_view_controller_msgs::FixatePanTilt::Request &req,
                                   squirrel_view_controller_msgs::FixatePanTilt::Response &res)
{
  if (who_fixed_it.empty())
  {
    boost::mutex::scoped_lock lock(joint_mutex_);
    movePanTilt(req.pan, req.tilt);
    if (!req.reason.empty())
      who_fixed_it = req.reason;
    else
      who_fixed_it = "*";
    return true;
  }
  else
  {
    ROS_INFO("view is already fixed by '%s'", who_fixed_it.c_str());
    return false;
  }
}

bool ViewController::clearFixation(squirrel_view_controller_msgs::ClearFixation::Request &req,
                                   squirrel_view_controller_msgs::ClearFixation::Response &res)
{
  if (!who_fixed_it.empty())
  {
    boost::mutex::scoped_lock lock(joint_mutex_);
    std::string reason = req.reason;
    if (reason.empty())
      reason = "*";
    if (who_fixed_it == req.reason)
    {
      who_fixed_it = "";
      return true;
    }
    else
    {
      ROS_INFO("view was fixed by '%s', but you are '%s', ignoring", who_fixed_it.c_str(), req.reason.c_str());
      return false;
    }
  }
  else
  {
    ROS_INFO("view was not fixed, ignoring");
    return false;
  }
}

bool ViewController::lookAtImagePosition(squirrel_view_controller_msgs::LookAtImagePosition::Request &req,
                                             squirrel_view_controller_msgs::LookAtImagePosition::Response &res)
{
  if(who_fixed_it.empty())
  {
    boost::mutex::scoped_lock lock(joint_mutex_);
    // HACK: the focal length is hardcoded for the Kinect/Asus
    movePanTilt(pan_ - atan2(req.x, 525), tilt_ + atan2(req.y, 525));
    //ROS_INFO("pan/tilt relative move move (deg): %.f %.f", -atan2(req.x, 525)*180./M_PI, atan2(req.y, 525*180./M_PI));
    return true;
  }
  else
  {
    return false;
  }
}

<<<<<<< HEAD
bool ViewController::callServoService(ros::ServiceClient *client, dynamixel_controllers::SetRelativePosition srv)
{
  if (client->call(srv))
  {
    ROS_INFO("goal reached: %d", srv.response.goal_reached);
    ROS_INFO("min_max_limit reached: %d", srv.response.min_max_limit_reached);
    if (srv.response.goal_reached)
      return true;
  }
  else
  {
    ROS_ERROR("Failed to call service set_relative_position");
    return false;
  }
=======

bool ViewController::updateStates(ros::ServiceClient *client)
{
    robotino_msgs::ReturnJointStates srv;
    srv.request.name.push_back("neck_pan_joint");
    srv.request.name.push_back("neck_tilt_joint");
    ROS_INFO("Calling service %s", "return_joint_states");
    if (!(ros::service::waitForService(client->getService(), ros::Duration(5.0))))
        return false;
    if (client->call(srv))
    {
        for(std::vector<int>::size_type i = 0; i != srv.request.name.size(); i++) {
            ROS_INFO("Joint %s is at %lf", srv.request.name[i].c_str(), srv.response.position[i]);
        }
            return true;
    }
    else
    {
        ROS_ERROR("Failed to call service %s", client->getService().c_str());
        return false;
    }
>>>>>>> ab81c9c8
}

bool ViewController::lookAtPosition(squirrel_view_controller_msgs::LookAtPosition::Request &req,
                                    squirrel_view_controller_msgs::LookAtPosition::Response &res)
{
  std::vector<double> v;
  v = pose2PanTilt(req.target);
<<<<<<< HEAD
  // commented out when using services
  //moveRelativePanTilt(v[0], v[1]);
  dynamixel_controllers::SetRelativePosition srv;
  srv.request.position = v[0];
  bool pan_success = callServoService(&rel_pan_client_, srv);
  srv.request.position = v[1];
  bool tilt_success = callServoService(&rel_tilt_client_, srv);
  return pan_success && tilt_success;
=======
  sendDataToMotorController(v[0], v[1]);
  return true;
}

void ViewController::sendDataToMotorController(float pan, float tilt)
{
  std_msgs::Float64 panMsg, tiltMsg;
  panMsg.data = pan;
  tiltMsg.data = tilt;
  if (std::isfinite(panMsg.data) && std::isfinite(tiltMsg.data))
  {
    if (fabs(panMsg.data) > 0.001)
      rel_pan_pub_.publish(panMsg);
    else
      ROS_DEBUG("Relative pan angle: %f (rad)", panMsg.data);
    
    if (fabs(tiltMsg.data) > 0.001)
      rel_tilt_pub_.publish(tiltMsg);
    else
      ROS_DEBUG("Relative tilt angle: %f (rad)", tiltMsg.data);
  }
  else
  {
    ROS_DEBUG("Infinity check failed");
  }
  return;
  
>>>>>>> ab81c9c8
}

int main(int argc, char **argv)
{
  ros::init(argc, argv, "squirrel_view_controller");

  ViewController fixate(ros::this_node::getName());
  ros::spin();

  return 0;
}<|MERGE_RESOLUTION|>--- conflicted
+++ resolved
@@ -16,19 +16,11 @@
 #include <actionlib/server/simple_action_server.h>
 #include <squirrel_view_controller_msgs/FixateOnPoseAction.h>
 #include "std_msgs/Float64.h"
-<<<<<<< HEAD
-#include <dynamixel_controllers/SetSpeed.h>
-#include <dynamixel_controllers/SetRelativePosition.h>
-#include <geometry_msgs/PointStamped.h>
-#include <tf/transform_listener.h>
-#include <visualization_msgs/Marker.h>
-=======
 #include <geometry_msgs/PointStamped.h>
 #include <tf/transform_listener.h>
 #include <visualization_msgs/Marker.h>
 #include <vector>
 #include <robotino_msgs/ReturnJointStates.h>
->>>>>>> ab81c9c8
 
 #include "ViewController.h"
 
@@ -41,25 +33,6 @@
   : as_(nh_, name, boost::bind(&ViewController::executeCB, this, _1), false), action_name_(name)
 {
   as_.start();
-<<<<<<< HEAD
-  pan_speed_client_ = nh_.serviceClient<dynamixel_controllers::SetSpeed>("/pan_controller/set_speed", true);
-  tilt_speed_client_ = nh_.serviceClient<dynamixel_controllers::SetSpeed>("/tilt_controller/set_speed", true);
-  rel_tilt_client_ = nh_.serviceClient<dynamixel_controllers::SetRelativePosition>("/tilt_controller/set_relative_position", true);
-  rel_pan_client_ = nh_.serviceClient<dynamixel_controllers::SetRelativePosition>("/pan_controller/set_relative_position", true);
-  pan_pub_ = nh_.advertise<std_msgs::Float64>("/pan_controller/command", 0, false);
-  tilt_pub_ = nh_.advertise<std_msgs::Float64>("/tilt_controller/command", 0, false);
-  rel_pan_pub_ = nh_.advertise<std_msgs::Float64>("/pan_controller/relative_command", 0, false);
-  rel_tilt_pub_ = nh_.advertise<std_msgs::Float64>("/tilt_controller/relative_command", 0, false);
-  look_image_srv_ = nh_.advertiseService("/squirrel_view_controller/look_at_image_position", &ViewController::lookAtImagePosition, this);
-  look_srv_ = nh_.advertiseService("/squirrel_view_controller/look_at_position", &ViewController::lookAtPosition, this);
-  fixate_pantilt_srv_ =  nh_.advertiseService("/squirrel_view_controller/fixate_pantilt", &ViewController::fixatePanTilt, this);
-  clear_srv_ = nh_.advertiseService("/squirrel_view_controller/clear_fixation", &ViewController::clearFixation, this);
-  reset_srv_ = nh_.advertiseService("/squirrel_view_controller/reset", &ViewController::resetPosition, this);
-  vis_pub_ = nh_.advertise<visualization_msgs::Marker>( "visualization_marker", 0 );
-  ROS_INFO("ViewController ready...");
-}
-
-=======
 
   update_joint_states = nh_.serviceClient<robotino_msgs::ReturnJointStates>("return_joint_states", true);
   pan_pub_ = nh_.advertise<std_msgs::Float64>("/neck_pan_controller/command", 0, false);
@@ -77,7 +50,6 @@
   ROS_INFO("ViewController ready...");
 }
 
->>>>>>> ab81c9c8
 std::vector<double> ViewController::pose2PanTilt(geometry_msgs::PoseStamped pose)
 {
    std::vector<double> v;
@@ -92,29 +64,16 @@
   try
   {
     ros::Time now = ros::Time(0);
-<<<<<<< HEAD
-    listener_.waitForTransform("/pan_link", point.header.frame_id, now, ros::Duration(3.0));
-    listener_.waitForTransform("/tilt_link", point.header.frame_id, now, ros::Duration(3.0));
-    listener_.transformPoint("/pan_link", now, point, point.header.frame_id, pan);
-    listener_.transformPoint("/tilt_link", now, point, point.header.frame_id, tilt);
-=======
     listener_.waitForTransform("/neck_pan_link", point.header.frame_id, now, ros::Duration(3.0));
     listener_.waitForTransform("/neck_tilt_link", point.header.frame_id, now, ros::Duration(3.0));
     listener_.transformPoint("/neck_pan_link", now, point, point.header.frame_id, pan);
     listener_.transformPoint("/neck_tilt_link", now, point, point.header.frame_id, tilt);
->>>>>>> ab81c9c8
   }
   catch (tf::TransformException ex)
   {
     ROS_ERROR("%s", ex.what());
     ros::Duration(1.0).sleep();
   }
-<<<<<<< HEAD
-  v.push_back(atan2(pan.point.y, pan.point.x));
-  v.push_back(-atan2(tilt.point.y, tilt.point.x));
-
-   return v;
-=======
   float rel_pan = atan2(pan.point.y,pan.point.x);
   v.push_back(rel_pan);
   float rel_tilt = -atan2(tilt.point.y,tilt.point.x);
@@ -129,26 +88,17 @@
   ROS_DEBUG("Moving camera relative to pan: %f, tilt: %f ", rel_pan, rel_tilt);
 
   return v;
->>>>>>> ab81c9c8
 }
 
 void ViewController::executeCB(const squirrel_view_controller_msgs::FixateOnPoseGoalConstPtr &goal)
 {
   // helper variables
-<<<<<<< HEAD
-  ros::Rate r(100);
-  bool success = true;
-  std::vector<double> v;
-
-  ROS_INFO("Received goal: ");
-=======
   ros::Rate r(10);
   bool success = true;
   std::vector<double> v;
   std_msgs::Float64 msg;
 
   ROS_INFO("Received goal. %s: x: %f ,y: %f", goal->pose.header.frame_id.c_str(), goal->pose.pose.position.x, goal->pose.pose.position.y);
->>>>>>> ab81c9c8
   while (true)
   {
 
@@ -163,11 +113,6 @@
 
     v = pose2PanTilt(goal->pose);
     publishPoseMarker(goal->pose);
-<<<<<<< HEAD
-    ROS_DEBUG("Moving camera relative to x: %f, y: %f ", v[0], v[1]);
-    moveRelativePanTilt(v[0], v[1]);
-    r.sleep();
-=======
     //moveRelativePanTilt(v[0], v[1]);
     //r.sleep();
     msg.data = v[0];
@@ -193,7 +138,6 @@
       else
         ROS_DEBUG("Relative tilt angle: %f (rad)", msg.data);
     }
->>>>>>> ab81c9c8
   }
 }
 
@@ -238,7 +182,6 @@
 }
 
 void ViewController::moveRelativePanTilt(float pan, float tilt)
-<<<<<<< HEAD
 {
   std_msgs::Float64 panMsg, tiltMsg;
   panMsg.data = pan;
@@ -248,56 +191,12 @@
     if (fabs(panMsg.data) > 0.001)
       rel_pan_pub_.publish(panMsg);
     else
-      ROS_INFO("Relative pan angle: %f (rad)", panMsg.data);
-    
-    if (fabs(tiltMsg.data) > 0.001)
-      rel_tilt_pub_.publish(tiltMsg);
-    else
-      ROS_INFO("Relative tilt angle: %f (rad)", tiltMsg.data);
-  }
-  else
-  {
-    ROS_DEBUG("Infinity check failed");
-  }
-  return;
-}
-
-void ViewController::panStateCallback(const dynamixel_msgs::JointState::ConstPtr &panStateMsg)
-{
-  boost::mutex::scoped_lock lock(joint_mutex_);
-  pan_ = panStateMsg->current_pos;
-}
-
-void ViewController::tiltStateCallback(const dynamixel_msgs::JointState::ConstPtr &tiltStateMsg)
-{
-  boost::mutex::scoped_lock lock(joint_mutex_);
-  tilt_ = tiltStateMsg->current_pos;
-}
-
-void ViewController::init()
-=======
->>>>>>> ab81c9c8
-{
-  std_msgs::Float64 panMsg, tiltMsg;
-  panMsg.data = pan;
-  tiltMsg.data = tilt;
-  if (std::isfinite(panMsg.data) && std::isfinite(tiltMsg.data))
-  {
-<<<<<<< HEAD
-    boost::mutex::scoped_lock lock(joint_mutex_);
-    ROS_INFO("moving to default pan/tilt position: %f / %f [rad])", default_pan_, default_tilt_);
-    movePanTilt(default_pan_, default_tilt_);
-=======
-    if (fabs(panMsg.data) > 0.001)
-      rel_pan_pub_.publish(panMsg);
-    else
       ROS_DEBUG("Relative pan angle: %f (rad)", panMsg.data);
     
     if (fabs(tiltMsg.data) > 0.001)
       rel_tilt_pub_.publish(tiltMsg);
     else
       ROS_DEBUG("Relative tilt angle: %f (rad)", tiltMsg.data);
->>>>>>> ab81c9c8
   }
   else
   {
@@ -384,22 +283,6 @@
   }
 }
 
-<<<<<<< HEAD
-bool ViewController::callServoService(ros::ServiceClient *client, dynamixel_controllers::SetRelativePosition srv)
-{
-  if (client->call(srv))
-  {
-    ROS_INFO("goal reached: %d", srv.response.goal_reached);
-    ROS_INFO("min_max_limit reached: %d", srv.response.min_max_limit_reached);
-    if (srv.response.goal_reached)
-      return true;
-  }
-  else
-  {
-    ROS_ERROR("Failed to call service set_relative_position");
-    return false;
-  }
-=======
 
 bool ViewController::updateStates(ros::ServiceClient *client)
 {
@@ -421,7 +304,6 @@
         ROS_ERROR("Failed to call service %s", client->getService().c_str());
         return false;
     }
->>>>>>> ab81c9c8
 }
 
 bool ViewController::lookAtPosition(squirrel_view_controller_msgs::LookAtPosition::Request &req,
@@ -429,16 +311,6 @@
 {
   std::vector<double> v;
   v = pose2PanTilt(req.target);
-<<<<<<< HEAD
-  // commented out when using services
-  //moveRelativePanTilt(v[0], v[1]);
-  dynamixel_controllers::SetRelativePosition srv;
-  srv.request.position = v[0];
-  bool pan_success = callServoService(&rel_pan_client_, srv);
-  srv.request.position = v[1];
-  bool tilt_success = callServoService(&rel_tilt_client_, srv);
-  return pan_success && tilt_success;
-=======
   sendDataToMotorController(v[0], v[1]);
   return true;
 }
@@ -466,7 +338,6 @@
   }
   return;
   
->>>>>>> ab81c9c8
 }
 
 int main(int argc, char **argv)
